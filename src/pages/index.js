--- conflicted
+++ resolved
@@ -7,35 +7,20 @@
 import myra_img from '../../images/myra.png';
 import './index.css';
 
-const WIDTH = window.innerWidth || document.body.clientWidth;
-const IS_SMALL = WIDTH < 750;
-
-const HideIfSmall = props => (IS_SMALL ? null : props.children);
-
 const AboutBaseCamp = () => (
     <div style={{ display: 'flex' }}>
-<<<<<<< HEAD
-        <HideIfSmall>
-            <a href="https://basecampcodingacademy.org/">
-=======
-        <div>
-            <a
-                className="hide-on-small"
-                href="https://basecampcodingacademy.org/"
-            >
->>>>>>> 6655c0cf
-                <img
-                    style={{
-                        width: 72,
-                        height: 82,
-                        marginLeft: 20,
-                        marginRight: 20
-                    }}
-                    src={bcca_img}
-                    alt="Base Camp Coding Academy Logo"
-                />
-            </a>
-        </HideIfSmall>
+        <a className="hide-on-small" href="https://basecampcodingacademy.org/">
+            <img
+                style={{
+                    width: 72,
+                    height: 82,
+                    marginLeft: 20,
+                    marginRight: 20
+                }}
+                src={bcca_img}
+                alt="Base Camp Coding Academy Logo"
+            />
+        </a>
         <div style={{ flex: 1 }}>
             <p>
                 I'm Technical Director at{' '}
@@ -55,19 +40,6 @@
                 about our first year.
             </p>
         </div>
-<<<<<<< HEAD
-        <HideIfSmall>
-            <img
-                style={{
-                    borderRadius: '50%',
-                    height: 100,
-                    float: 'right'
-                }}
-                src={me_img}
-                alt="Picture of Nate Clark"
-            />
-        </HideIfSmall>
-=======
         <img
             className="hide-on-small"
             style={{
@@ -78,47 +50,17 @@
             src={me_img}
             alt="Picture of Nate Clark"
         />
->>>>>>> 6655c0cf
-    </div>
-);
-
-const TdStyles = IS_SMALL
-    ? {
-          verticalAlign: 'top',
-          paddingBottom: 20
-      }
-    : {
-          verticalAlign: 'top',
-          paddingTop: 30,
-          paddingRight: 50,
-          paddingBottom: 50
-      };
+    </div>
+);
 
 const Td = props => (
-<<<<<<< HEAD
-    <td style={TdStyles} {...props}>
-=======
     <td className="what-ive-been-doing-td" {...props}>
->>>>>>> 6655c0cf
         {props.children}
     </td>
 );
 
 const AtMsu = () => (
     <tr>
-<<<<<<< HEAD
-        <HideIfSmall>
-            <td>
-                <a href="http://cse.msstate.edu/">
-                    <img
-                        style={{ minWidth: 100 }}
-                        src={msu_img}
-                        alt="Mississippi State University Logo"
-                    />
-                </a>
-            </td>
-        </HideIfSmall>
-=======
         <td className="hide-on-small">
             <a href="http://cse.msstate.edu/">
                 <img
@@ -128,7 +70,6 @@
                 />
             </a>
         </td>
->>>>>>> 6655c0cf
         <Td>
             In college I caught functional programming fever. It started out as
             googling "functional programming in Python" every few days, but
@@ -149,25 +90,11 @@
 
 const AtFnc = () => (
     <tr>
-<<<<<<< HEAD
-        <HideIfSmall>
-            <td>
-                <a href="http://www.fncinc.com/">
-                    <img
-                        src={fnc_img}
-                        style={{ minWidth: 100 }}
-                        alt="FNC logo"
-                    />
-                </a>
-            </td>
-        </HideIfSmall>
-=======
         <td className="hide-on-small">
             <a href="http://www.fncinc.com/">
                 <img src={fnc_img} style={{ minWidth: 100 }} alt="FNC logo" />
             </a>
         </td>
->>>>>>> 6655c0cf
         <Td>
             I briefly worked at a financial technology company called FNC. I
             worked on a team that built infrastructure services in{' '}
@@ -194,19 +121,6 @@
 
 const AtMyra = () => (
     <tr>
-<<<<<<< HEAD
-        <HideIfSmall>
-            <td>
-                <a href="http://myramirrors.com/">
-                    <img
-                        src={myra_img}
-                        style={{ minWidth: 100 }}
-                        alt="Myra Mirrors Logo"
-                    />
-                </a>
-            </td>
-        </HideIfSmall>
-=======
         <td className="hide-on-small">
             <a href="http://myramirrors.com/">
                 <img
@@ -216,7 +130,6 @@
                 />
             </a>
         </td>
->>>>>>> 6655c0cf
         <Td>
             At Myra Mirrors I was responsible for{' '}
             <a href="https://facebook.github.io/react-native/">React Native</a>{' '}
@@ -237,13 +150,7 @@
 
 const WhatIveBeenDoingHeaders = () => (
     <tr>
-<<<<<<< HEAD
-        <HideIfSmall>
-            <td />
-        </HideIfSmall>
-=======
         <td className="hide-on-small" />
->>>>>>> 6655c0cf
         <td>
             <h3>As a Software Developer...</h3>
         </td>
